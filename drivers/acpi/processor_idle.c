/*
 * processor_idle - idle state submodule to the ACPI processor driver
 *
 *  Copyright (C) 2001, 2002 Andy Grover <andrew.grover@intel.com>
 *  Copyright (C) 2001, 2002 Paul Diefenbaugh <paul.s.diefenbaugh@intel.com>
 *  Copyright (C) 2004, 2005 Dominik Brodowski <linux@brodo.de>
 *  Copyright (C) 2004  Anil S Keshavamurthy <anil.s.keshavamurthy@intel.com>
 *  			- Added processor hotplug support
 *  Copyright (C) 2005  Venkatesh Pallipadi <venkatesh.pallipadi@intel.com>
 *  			- Added support for C3 on SMP
 *
 * ~~~~~~~~~~~~~~~~~~~~~~~~~~~~~~~~~~~~~~~~~~~~~~~~~~~~~~~~~~~~~~~~~~~~~~~~~~
 *
 *  This program is free software; you can redistribute it and/or modify
 *  it under the terms of the GNU General Public License as published by
 *  the Free Software Foundation; either version 2 of the License, or (at
 *  your option) any later version.
 *
 *  This program is distributed in the hope that it will be useful, but
 *  WITHOUT ANY WARRANTY; without even the implied warranty of
 *  MERCHANTABILITY or FITNESS FOR A PARTICULAR PURPOSE.  See the GNU
 *  General Public License for more details.
 *
 *  You should have received a copy of the GNU General Public License along
 *  with this program; if not, write to the Free Software Foundation, Inc.,
 *  59 Temple Place, Suite 330, Boston, MA 02111-1307 USA.
 *
 * ~~~~~~~~~~~~~~~~~~~~~~~~~~~~~~~~~~~~~~~~~~~~~~~~~~~~~~~~~~~~~~~~~~~~~~~~~~
 */

#include <linux/kernel.h>
#include <linux/module.h>
#include <linux/init.h>
#include <linux/cpufreq.h>
#include <linux/slab.h>
#include <linux/acpi.h>
#include <linux/dmi.h>
#include <linux/moduleparam.h>
#include <linux/sched.h>	/* need_resched() */
#include <linux/pm_qos.h>
#include <linux/clockchips.h>
#include <linux/cpuidle.h>
#include <linux/irqflags.h>

/*
 * Include the apic definitions for x86 to have the APIC timer related defines
 * available also for UP (on SMP it gets magically included via linux/smp.h).
 * asm/acpi.h is not an option, as it would require more include magic. Also
 * creating an empty asm-ia64/apic.h would just trade pest vs. cholera.
 */
#ifdef CONFIG_X86
#include <asm/apic.h>
#endif

#include <asm/io.h>
#include <asm/uaccess.h>

#include <acpi/acpi_bus.h>
#include <acpi/processor.h>
#include <asm/processor.h>

#define PREFIX "ACPI: "

#define ACPI_PROCESSOR_CLASS            "processor"
#define _COMPONENT              ACPI_PROCESSOR_COMPONENT
ACPI_MODULE_NAME("processor_idle");
#define PM_TIMER_TICK_NS		(1000000000ULL/PM_TIMER_FREQUENCY)
#define C2_OVERHEAD			1	/* 1us */
#define C3_OVERHEAD			1	/* 1us */
#define PM_TIMER_TICKS_TO_US(p)		(((p) * 1000)/(PM_TIMER_FREQUENCY/1000))

static unsigned int max_cstate __read_mostly = ACPI_PROCESSOR_MAX_POWER;
module_param(max_cstate, uint, 0000);
static unsigned int nocst __read_mostly;
module_param(nocst, uint, 0000);
static int bm_check_disable __read_mostly;
module_param(bm_check_disable, uint, 0000);

static unsigned int latency_factor __read_mostly = 2;
module_param(latency_factor, uint, 0644);

static int disabled_by_idle_boot_param(void)
{
	return boot_option_idle_override == IDLE_POLL ||
		boot_option_idle_override == IDLE_FORCE_MWAIT ||
		boot_option_idle_override == IDLE_HALT;
}

/*
 * IBM ThinkPad R40e crashes mysteriously when going into C2 or C3.
 * For now disable this. Probably a bug somewhere else.
 *
 * To skip this limit, boot/load with a large max_cstate limit.
 */
static int set_max_cstate(const struct dmi_system_id *id)
{
	if (max_cstate > ACPI_PROCESSOR_MAX_POWER)
		return 0;

	printk(KERN_NOTICE PREFIX "%s detected - limiting to C%ld max_cstate."
	       " Override with \"processor.max_cstate=%d\"\n", id->ident,
	       (long)id->driver_data, ACPI_PROCESSOR_MAX_POWER + 1);

	max_cstate = (long)id->driver_data;

	return 0;
}

/* Actually this shouldn't be __cpuinitdata, would be better to fix the
   callers to only run once -AK */
static struct dmi_system_id __cpuinitdata processor_power_dmi_table[] = {
	{ set_max_cstate, "Clevo 5600D", {
	  DMI_MATCH(DMI_BIOS_VENDOR,"Phoenix Technologies LTD"),
	  DMI_MATCH(DMI_BIOS_VERSION,"SHE845M0.86C.0013.D.0302131307")},
	 (void *)2},
	{ set_max_cstate, "Pavilion zv5000", {
	  DMI_MATCH(DMI_SYS_VENDOR, "Hewlett-Packard"),
	  DMI_MATCH(DMI_PRODUCT_NAME,"Pavilion zv5000 (DS502A#ABA)")},
	 (void *)1},
	{ set_max_cstate, "Asus L8400B", {
	  DMI_MATCH(DMI_SYS_VENDOR, "ASUSTeK Computer Inc."),
	  DMI_MATCH(DMI_PRODUCT_NAME,"L8400B series Notebook PC")},
	 (void *)1},
	{},
};


/*
 * Callers should disable interrupts before the call and enable
 * interrupts after return.
 */
static void acpi_safe_halt(void)
{
	current_thread_info()->status &= ~TS_POLLING;
	/*
	 * TS_POLLING-cleared state must be visible before we
	 * test NEED_RESCHED:
	 */
	smp_mb();
	if (!need_resched()) {
		safe_halt();
		local_irq_disable();
	}
	current_thread_info()->status |= TS_POLLING;
}

#ifdef ARCH_APICTIMER_STOPS_ON_C3

/*
 * Some BIOS implementations switch to C3 in the published C2 state.
 * This seems to be a common problem on AMD boxen, but other vendors
 * are affected too. We pick the most conservative approach: we assume
 * that the local APIC stops in both C2 and C3.
 */
static void lapic_timer_check_state(int state, struct acpi_processor *pr,
				   struct acpi_processor_cx *cx)
{
	struct acpi_processor_power *pwr = &pr->power;
	u8 type = local_apic_timer_c2_ok ? ACPI_STATE_C3 : ACPI_STATE_C2;

	if (cpu_has(&cpu_data(pr->id), X86_FEATURE_ARAT))
		return;

	if (amd_e400_c1e_detected)
		type = ACPI_STATE_C1;

	/*
	 * Check, if one of the previous states already marked the lapic
	 * unstable
	 */
	if (pwr->timer_broadcast_on_state < state)
		return;

	if (cx->type >= type)
		pr->power.timer_broadcast_on_state = state;
}

static void __lapic_timer_propagate_broadcast(void *arg)
{
	struct acpi_processor *pr = (struct acpi_processor *) arg;
	unsigned long reason;

	reason = pr->power.timer_broadcast_on_state < INT_MAX ?
		CLOCK_EVT_NOTIFY_BROADCAST_ON : CLOCK_EVT_NOTIFY_BROADCAST_OFF;

	clockevents_notify(reason, &pr->id);
}

static void lapic_timer_propagate_broadcast(struct acpi_processor *pr)
{
	smp_call_function_single(pr->id, __lapic_timer_propagate_broadcast,
				 (void *)pr, 1);
}

/* Power(C) State timer broadcast control */
static void lapic_timer_state_broadcast(struct acpi_processor *pr,
				       struct acpi_processor_cx *cx,
				       int broadcast)
{
	int state = cx - pr->power.states;

	if (state >= pr->power.timer_broadcast_on_state) {
		unsigned long reason;

		reason = broadcast ?  CLOCK_EVT_NOTIFY_BROADCAST_ENTER :
			CLOCK_EVT_NOTIFY_BROADCAST_EXIT;
		clockevents_notify(reason, &pr->id);
	}
}

#else

static void lapic_timer_check_state(int state, struct acpi_processor *pr,
				   struct acpi_processor_cx *cstate) { }
static void lapic_timer_propagate_broadcast(struct acpi_processor *pr) { }
static void lapic_timer_state_broadcast(struct acpi_processor *pr,
				       struct acpi_processor_cx *cx,
				       int broadcast)
{
}

#endif

<<<<<<< HEAD
/*
 * Suspend / resume control
 */
static int acpi_idle_suspend;
=======
>>>>>>> 28c42c28
static u32 saved_bm_rld;

static void acpi_idle_bm_rld_save(void)
{
	acpi_read_bit_register(ACPI_BITREG_BUS_MASTER_RLD, &saved_bm_rld);
}
static void acpi_idle_bm_rld_restore(void)
{
	u32 resumed_bm_rld;

	acpi_read_bit_register(ACPI_BITREG_BUS_MASTER_RLD, &resumed_bm_rld);

	if (resumed_bm_rld != saved_bm_rld)
		acpi_write_bit_register(ACPI_BITREG_BUS_MASTER_RLD, saved_bm_rld);
}

int acpi_processor_suspend(struct device *dev)
{
	if (acpi_idle_suspend == 1)
		return 0;

	acpi_idle_bm_rld_save();
	acpi_idle_suspend = 1;
	return 0;
}

int acpi_processor_resume(struct device *dev)
{
	if (acpi_idle_suspend == 0)
		return 0;

	acpi_idle_bm_rld_restore();
	acpi_idle_suspend = 0;
	return 0;
}

#if defined(CONFIG_X86)
static void tsc_check_state(int state)
{
	switch (boot_cpu_data.x86_vendor) {
	case X86_VENDOR_AMD:
	case X86_VENDOR_INTEL:
		/*
		 * AMD Fam10h TSC will tick in all
		 * C/P/S0/S1 states when this bit is set.
		 */
		if (boot_cpu_has(X86_FEATURE_NONSTOP_TSC))
			return;

		/*FALL THROUGH*/
	default:
		/* TSC could halt in idle, so notify users */
		if (state > ACPI_STATE_C1)
			mark_tsc_unstable("TSC halts in idle");
	}
}
#else
static void tsc_check_state(int state) { return; }
#endif

static int acpi_processor_get_power_info_fadt(struct acpi_processor *pr)
{

	if (!pr)
		return -EINVAL;

	if (!pr->pblk)
		return -ENODEV;

	/* if info is obtained from pblk/fadt, type equals state */
	pr->power.states[ACPI_STATE_C2].type = ACPI_STATE_C2;
	pr->power.states[ACPI_STATE_C3].type = ACPI_STATE_C3;

#ifndef CONFIG_HOTPLUG_CPU
	/*
	 * Check for P_LVL2_UP flag before entering C2 and above on
	 * an SMP system.
	 */
	if ((num_online_cpus() > 1) &&
	    !(acpi_gbl_FADT.flags & ACPI_FADT_C2_MP_SUPPORTED))
		return -ENODEV;
#endif

	/* determine C2 and C3 address from pblk */
	pr->power.states[ACPI_STATE_C2].address = pr->pblk + 4;
	pr->power.states[ACPI_STATE_C3].address = pr->pblk + 5;

	/* determine latencies from FADT */
	pr->power.states[ACPI_STATE_C2].latency = acpi_gbl_FADT.c2_latency;
	pr->power.states[ACPI_STATE_C3].latency = acpi_gbl_FADT.c3_latency;

	/*
	 * FADT specified C2 latency must be less than or equal to
	 * 100 microseconds.
	 */
	if (acpi_gbl_FADT.c2_latency > ACPI_PROCESSOR_MAX_C2_LATENCY) {
		ACPI_DEBUG_PRINT((ACPI_DB_INFO,
			"C2 latency too large [%d]\n", acpi_gbl_FADT.c2_latency));
		/* invalidate C2 */
		pr->power.states[ACPI_STATE_C2].address = 0;
	}

	/*
	 * FADT supplied C3 latency must be less than or equal to
	 * 1000 microseconds.
	 */
	if (acpi_gbl_FADT.c3_latency > ACPI_PROCESSOR_MAX_C3_LATENCY) {
		ACPI_DEBUG_PRINT((ACPI_DB_INFO,
			"C3 latency too large [%d]\n", acpi_gbl_FADT.c3_latency));
		/* invalidate C3 */
		pr->power.states[ACPI_STATE_C3].address = 0;
	}

	ACPI_DEBUG_PRINT((ACPI_DB_INFO,
			  "lvl2[0x%08x] lvl3[0x%08x]\n",
			  pr->power.states[ACPI_STATE_C2].address,
			  pr->power.states[ACPI_STATE_C3].address));

	return 0;
}

static int acpi_processor_get_power_info_default(struct acpi_processor *pr)
{
	if (!pr->power.states[ACPI_STATE_C1].valid) {
		/* set the first C-State to C1 */
		/* all processors need to support C1 */
		pr->power.states[ACPI_STATE_C1].type = ACPI_STATE_C1;
		pr->power.states[ACPI_STATE_C1].valid = 1;
		pr->power.states[ACPI_STATE_C1].entry_method = ACPI_CSTATE_HALT;
	}
	/* the C0 state only exists as a filler in our array */
	pr->power.states[ACPI_STATE_C0].valid = 1;
	return 0;
}

static int acpi_processor_get_power_info_cst(struct acpi_processor *pr)
{
	acpi_status status = 0;
	u64 count;
	int current_count;
	int i;
	struct acpi_buffer buffer = { ACPI_ALLOCATE_BUFFER, NULL };
	union acpi_object *cst;


	if (nocst)
		return -ENODEV;

	current_count = 0;

	status = acpi_evaluate_object(pr->handle, "_CST", NULL, &buffer);
	if (ACPI_FAILURE(status)) {
		ACPI_DEBUG_PRINT((ACPI_DB_INFO, "No _CST, giving up\n"));
		return -ENODEV;
	}

	cst = buffer.pointer;

	/* There must be at least 2 elements */
	if (!cst || (cst->type != ACPI_TYPE_PACKAGE) || cst->package.count < 2) {
		printk(KERN_ERR PREFIX "not enough elements in _CST\n");
		status = -EFAULT;
		goto end;
	}

	count = cst->package.elements[0].integer.value;

	/* Validate number of power states. */
	if (count < 1 || count != cst->package.count - 1) {
		printk(KERN_ERR PREFIX "count given by _CST is not valid\n");
		status = -EFAULT;
		goto end;
	}

	/* Tell driver that at least _CST is supported. */
	pr->flags.has_cst = 1;

	for (i = 1; i <= count; i++) {
		union acpi_object *element;
		union acpi_object *obj;
		struct acpi_power_register *reg;
		struct acpi_processor_cx cx;

		memset(&cx, 0, sizeof(cx));

		element = &(cst->package.elements[i]);
		if (element->type != ACPI_TYPE_PACKAGE)
			continue;

		if (element->package.count != 4)
			continue;

		obj = &(element->package.elements[0]);

		if (obj->type != ACPI_TYPE_BUFFER)
			continue;

		reg = (struct acpi_power_register *)obj->buffer.pointer;

		if (reg->space_id != ACPI_ADR_SPACE_SYSTEM_IO &&
		    (reg->space_id != ACPI_ADR_SPACE_FIXED_HARDWARE))
			continue;

		/* There should be an easy way to extract an integer... */
		obj = &(element->package.elements[1]);
		if (obj->type != ACPI_TYPE_INTEGER)
			continue;

		cx.type = obj->integer.value;
		/*
		 * Some buggy BIOSes won't list C1 in _CST -
		 * Let acpi_processor_get_power_info_default() handle them later
		 */
		if (i == 1 && cx.type != ACPI_STATE_C1)
			current_count++;

		cx.address = reg->address;
		cx.index = current_count + 1;

		cx.entry_method = ACPI_CSTATE_SYSTEMIO;
		if (reg->space_id == ACPI_ADR_SPACE_FIXED_HARDWARE) {
			if (acpi_processor_ffh_cstate_probe
					(pr->id, &cx, reg) == 0) {
				cx.entry_method = ACPI_CSTATE_FFH;
			} else if (cx.type == ACPI_STATE_C1) {
				/*
				 * C1 is a special case where FIXED_HARDWARE
				 * can be handled in non-MWAIT way as well.
				 * In that case, save this _CST entry info.
				 * Otherwise, ignore this info and continue.
				 */
				cx.entry_method = ACPI_CSTATE_HALT;
				snprintf(cx.desc, ACPI_CX_DESC_LEN, "ACPI HLT");
			} else {
				continue;
			}
			if (cx.type == ACPI_STATE_C1 &&
			    (boot_option_idle_override == IDLE_NOMWAIT)) {
				/*
				 * In most cases the C1 space_id obtained from
				 * _CST object is FIXED_HARDWARE access mode.
				 * But when the option of idle=halt is added,
				 * the entry_method type should be changed from
				 * CSTATE_FFH to CSTATE_HALT.
				 * When the option of idle=nomwait is added,
				 * the C1 entry_method type should be
				 * CSTATE_HALT.
				 */
				cx.entry_method = ACPI_CSTATE_HALT;
				snprintf(cx.desc, ACPI_CX_DESC_LEN, "ACPI HLT");
			}
		} else {
			snprintf(cx.desc, ACPI_CX_DESC_LEN, "ACPI IOPORT 0x%x",
				 cx.address);
		}

		if (cx.type == ACPI_STATE_C1) {
			cx.valid = 1;
		}

		obj = &(element->package.elements[2]);
		if (obj->type != ACPI_TYPE_INTEGER)
			continue;

		cx.latency = obj->integer.value;

		obj = &(element->package.elements[3]);
		if (obj->type != ACPI_TYPE_INTEGER)
			continue;

		cx.power = obj->integer.value;

		current_count++;
		memcpy(&(pr->power.states[current_count]), &cx, sizeof(cx));

		/*
		 * We support total ACPI_PROCESSOR_MAX_POWER - 1
		 * (From 1 through ACPI_PROCESSOR_MAX_POWER - 1)
		 */
		if (current_count >= (ACPI_PROCESSOR_MAX_POWER - 1)) {
			printk(KERN_WARNING
			       "Limiting number of power states to max (%d)\n",
			       ACPI_PROCESSOR_MAX_POWER);
			printk(KERN_WARNING
			       "Please increase ACPI_PROCESSOR_MAX_POWER if needed.\n");
			break;
		}
	}

	ACPI_DEBUG_PRINT((ACPI_DB_INFO, "Found %d power states\n",
			  current_count));

	/* Validate number of power states discovered */
	if (current_count < 2)
		status = -EFAULT;

      end:
	kfree(buffer.pointer);

	return status;
}

static void acpi_processor_power_verify_c3(struct acpi_processor *pr,
					   struct acpi_processor_cx *cx)
{
	static int bm_check_flag = -1;
	static int bm_control_flag = -1;


	if (!cx->address)
		return;

	/*
	 * PIIX4 Erratum #18: We don't support C3 when Type-F (fast)
	 * DMA transfers are used by any ISA device to avoid livelock.
	 * Note that we could disable Type-F DMA (as recommended by
	 * the erratum), but this is known to disrupt certain ISA
	 * devices thus we take the conservative approach.
	 */
	else if (errata.piix4.fdma) {
		ACPI_DEBUG_PRINT((ACPI_DB_INFO,
				  "C3 not supported on PIIX4 with Type-F DMA\n"));
		return;
	}

	/* All the logic here assumes flags.bm_check is same across all CPUs */
	if (bm_check_flag == -1) {
		/* Determine whether bm_check is needed based on CPU  */
		acpi_processor_power_init_bm_check(&(pr->flags), pr->id);
		bm_check_flag = pr->flags.bm_check;
		bm_control_flag = pr->flags.bm_control;
	} else {
		pr->flags.bm_check = bm_check_flag;
		pr->flags.bm_control = bm_control_flag;
	}

	if (pr->flags.bm_check) {
		if (!pr->flags.bm_control) {
			if (pr->flags.has_cst != 1) {
				/* bus mastering control is necessary */
				ACPI_DEBUG_PRINT((ACPI_DB_INFO,
					"C3 support requires BM control\n"));
				return;
			} else {
				/* Here we enter C3 without bus mastering */
				ACPI_DEBUG_PRINT((ACPI_DB_INFO,
					"C3 support without BM control\n"));
			}
		}
	} else {
		/*
		 * WBINVD should be set in fadt, for C3 state to be
		 * supported on when bm_check is not required.
		 */
		if (!(acpi_gbl_FADT.flags & ACPI_FADT_WBINVD)) {
			ACPI_DEBUG_PRINT((ACPI_DB_INFO,
					  "Cache invalidation should work properly"
					  " for C3 to be enabled on SMP systems\n"));
			return;
		}
	}

	/*
	 * Otherwise we've met all of our C3 requirements.
	 * Normalize the C3 latency to expidite policy.  Enable
	 * checking of bus mastering status (bm_check) so we can
	 * use this in our C3 policy
	 */
	cx->valid = 1;

	/*
	 * On older chipsets, BM_RLD needs to be set
	 * in order for Bus Master activity to wake the
	 * system from C3.  Newer chipsets handle DMA
	 * during C3 automatically and BM_RLD is a NOP.
	 * In either case, the proper way to
	 * handle BM_RLD is to set it and leave it set.
	 */
	acpi_write_bit_register(ACPI_BITREG_BUS_MASTER_RLD, 1);

	return;
}

static int acpi_processor_power_verify(struct acpi_processor *pr)
{
	unsigned int i;
	unsigned int working = 0;

	pr->power.timer_broadcast_on_state = INT_MAX;

	for (i = 1; i < ACPI_PROCESSOR_MAX_POWER && i <= max_cstate; i++) {
		struct acpi_processor_cx *cx = &pr->power.states[i];

		switch (cx->type) {
		case ACPI_STATE_C1:
			cx->valid = 1;
			break;

		case ACPI_STATE_C2:
			if (!cx->address)
				break;
			cx->valid = 1; 
			break;

		case ACPI_STATE_C3:
			acpi_processor_power_verify_c3(pr, cx);
			break;
		}
		if (!cx->valid)
			continue;

		lapic_timer_check_state(i, pr, cx);
		tsc_check_state(cx->type);
		working++;
	}

	lapic_timer_propagate_broadcast(pr);

	return (working);
}

static int acpi_processor_get_power_info(struct acpi_processor *pr)
{
	unsigned int i;
	int result;


	/* NOTE: the idle thread may not be running while calling
	 * this function */

	/* Zero initialize all the C-states info. */
	memset(pr->power.states, 0, sizeof(pr->power.states));

	result = acpi_processor_get_power_info_cst(pr);
	if (result == -ENODEV)
		result = acpi_processor_get_power_info_fadt(pr);

	if (result)
		return result;

	acpi_processor_get_power_info_default(pr);

	pr->power.count = acpi_processor_power_verify(pr);

	/*
	 * if one state of type C2 or C3 is available, mark this
	 * CPU as being "idle manageable"
	 */
	for (i = 1; i < ACPI_PROCESSOR_MAX_POWER; i++) {
		if (pr->power.states[i].valid) {
			pr->power.count = i;
			if (pr->power.states[i].type >= ACPI_STATE_C2)
				pr->flags.power = 1;
		}
	}

	return 0;
}

/**
 * acpi_idle_bm_check - checks if bus master activity was detected
 */
static int acpi_idle_bm_check(void)
{
	u32 bm_status = 0;

	if (bm_check_disable)
		return 0;

	acpi_read_bit_register(ACPI_BITREG_BUS_MASTER_STATUS, &bm_status);
	if (bm_status)
		acpi_write_bit_register(ACPI_BITREG_BUS_MASTER_STATUS, 1);
	/*
	 * PIIX4 Erratum #18: Note that BM_STS doesn't always reflect
	 * the true state of bus mastering activity; forcing us to
	 * manually check the BMIDEA bit of each IDE channel.
	 */
	else if (errata.piix4.bmisx) {
		if ((inb_p(errata.piix4.bmisx + 0x02) & 0x01)
		    || (inb_p(errata.piix4.bmisx + 0x0A) & 0x01))
			bm_status = 1;
	}
	return bm_status;
}

/**
 * acpi_idle_do_entry - a helper function that does C2 and C3 type entry
 * @cx: cstate data
 *
 * Caller disables interrupt before call and enables interrupt after return.
 */
static inline void acpi_idle_do_entry(struct acpi_processor_cx *cx)
{
	/* Don't trace irqs off for idle */
	stop_critical_timings();
	if (cx->entry_method == ACPI_CSTATE_FFH) {
		/* Call into architectural FFH based C-state */
		acpi_processor_ffh_cstate_enter(cx);
	} else if (cx->entry_method == ACPI_CSTATE_HALT) {
		acpi_safe_halt();
	} else {
		/* IO port based C-state */
		inb(cx->address);
		/* Dummy wait op - must do something useless after P_LVL2 read
		   because chipsets cannot guarantee that STPCLK# signal
		   gets asserted in time to freeze execution properly. */
		inl(acpi_gbl_FADT.xpm_timer_block.address);
	}
	start_critical_timings();
}

/**
 * acpi_idle_enter_c1 - enters an ACPI C1 state-type
 * @dev: the target CPU
 * @drv: cpuidle driver containing cpuidle state info
 * @index: index of target state
 *
 * This is equivalent to the HALT instruction.
 */
static int acpi_idle_enter_c1(struct cpuidle_device *dev,
		struct cpuidle_driver *drv, int index)
{
	ktime_t  kt1, kt2;
	s64 idle_time;
	struct acpi_processor *pr;
	struct cpuidle_state_usage *state_usage = &dev->states_usage[index];
	struct acpi_processor_cx *cx = cpuidle_get_statedata(state_usage);

	pr = __this_cpu_read(processors);
	dev->last_residency = 0;

	if (unlikely(!pr))
		return -EINVAL;

	local_irq_disable();

<<<<<<< HEAD
	if (acpi_idle_suspend) {
		local_irq_enable();
		cpu_relax();
		return -EBUSY;
	}
=======
>>>>>>> 28c42c28

	lapic_timer_state_broadcast(pr, cx, 1);
	kt1 = ktime_get_real();
	acpi_idle_do_entry(cx);
	kt2 = ktime_get_real();
	idle_time =  ktime_to_us(ktime_sub(kt2, kt1));

	/* Update device last_residency*/
	dev->last_residency = (int)idle_time;

	local_irq_enable();
	lapic_timer_state_broadcast(pr, cx, 0);

	return index;
}


/**
 * acpi_idle_play_dead - enters an ACPI state for long-term idle (i.e. off-lining)
 * @dev: the target CPU
 * @index: the index of suggested state
 */
static int acpi_idle_play_dead(struct cpuidle_device *dev, int index)
{
	struct cpuidle_state_usage *state_usage = &dev->states_usage[index];
	struct acpi_processor_cx *cx = cpuidle_get_statedata(state_usage);

	ACPI_FLUSH_CPU_CACHE();

	while (1) {

		if (cx->entry_method == ACPI_CSTATE_HALT)
			safe_halt();
		else if (cx->entry_method == ACPI_CSTATE_SYSTEMIO) {
			inb(cx->address);
			/* See comment in acpi_idle_do_entry() */
			inl(acpi_gbl_FADT.xpm_timer_block.address);
		} else
			return -ENODEV;
	}

	/* Never reached */
	return 0;
}

/**
 * acpi_idle_enter_simple - enters an ACPI state without BM handling
 * @dev: the target CPU
 * @drv: cpuidle driver with cpuidle state information
 * @index: the index of suggested state
 */
static int acpi_idle_enter_simple(struct cpuidle_device *dev,
		struct cpuidle_driver *drv, int index)
{
	struct acpi_processor *pr;
	struct cpuidle_state_usage *state_usage = &dev->states_usage[index];
	struct acpi_processor_cx *cx = cpuidle_get_statedata(state_usage);
	ktime_t  kt1, kt2;
	s64 idle_time_ns;
	s64 idle_time;

	pr = __this_cpu_read(processors);
	dev->last_residency = 0;

	if (unlikely(!pr))
		return -EINVAL;

	local_irq_disable();

<<<<<<< HEAD
	if (acpi_idle_suspend) {
		local_irq_enable();
		cpu_relax();
		return -EBUSY;
	}
=======
>>>>>>> 28c42c28

	if (cx->entry_method != ACPI_CSTATE_FFH) {
		current_thread_info()->status &= ~TS_POLLING;
		/*
		 * TS_POLLING-cleared state must be visible before we test
		 * NEED_RESCHED:
		 */
		smp_mb();

		if (unlikely(need_resched())) {
			current_thread_info()->status |= TS_POLLING;
			local_irq_enable();
			return -EINVAL;
		}
	}

	/*
	 * Must be done before busmaster disable as we might need to
	 * access HPET !
	 */
	lapic_timer_state_broadcast(pr, cx, 1);

	if (cx->type == ACPI_STATE_C3)
		ACPI_FLUSH_CPU_CACHE();

	kt1 = ktime_get_real();
	/* Tell the scheduler that we are going deep-idle: */
	sched_clock_idle_sleep_event();
	acpi_idle_do_entry(cx);
	kt2 = ktime_get_real();
	idle_time_ns = ktime_to_ns(ktime_sub(kt2, kt1));
	idle_time = idle_time_ns;
	do_div(idle_time, NSEC_PER_USEC);

	/* Update device last_residency*/
	dev->last_residency = (int)idle_time;

	/* Tell the scheduler how much we idled: */
	sched_clock_idle_wakeup_event(idle_time_ns);

	local_irq_enable();
	if (cx->entry_method != ACPI_CSTATE_FFH)
		current_thread_info()->status |= TS_POLLING;

	lapic_timer_state_broadcast(pr, cx, 0);
	return index;
}

static int c3_cpu_count;
static DEFINE_RAW_SPINLOCK(c3_lock);

/**
 * acpi_idle_enter_bm - enters C3 with proper BM handling
 * @dev: the target CPU
 * @drv: cpuidle driver containing state data
 * @index: the index of suggested state
 *
 * If BM is detected, the deepest non-C3 idle state is entered instead.
 */
static int acpi_idle_enter_bm(struct cpuidle_device *dev,
		struct cpuidle_driver *drv, int index)
{
	struct acpi_processor *pr;
	struct cpuidle_state_usage *state_usage = &dev->states_usage[index];
	struct acpi_processor_cx *cx = cpuidle_get_statedata(state_usage);
	ktime_t  kt1, kt2;
	s64 idle_time_ns;
	s64 idle_time;


	pr = __this_cpu_read(processors);
	dev->last_residency = 0;

	if (unlikely(!pr))
		return -EINVAL;

	if (!cx->bm_sts_skip && acpi_idle_bm_check()) {
		if (drv->safe_state_index >= 0) {
			return drv->states[drv->safe_state_index].enter(dev,
						drv, drv->safe_state_index);
		} else {
			local_irq_disable();
			if (!acpi_idle_suspend)
				acpi_safe_halt();
			local_irq_enable();
			return -EBUSY;
		}
	}

	local_irq_disable();

<<<<<<< HEAD
	if (acpi_idle_suspend) {
		local_irq_enable();
		cpu_relax();
		return -EBUSY;
	}
=======
>>>>>>> 28c42c28

	if (cx->entry_method != ACPI_CSTATE_FFH) {
		current_thread_info()->status &= ~TS_POLLING;
		/*
		 * TS_POLLING-cleared state must be visible before we test
		 * NEED_RESCHED:
		 */
		smp_mb();

		if (unlikely(need_resched())) {
			current_thread_info()->status |= TS_POLLING;
			local_irq_enable();
			return -EINVAL;
		}
	}

	acpi_unlazy_tlb(smp_processor_id());

	/* Tell the scheduler that we are going deep-idle: */
	sched_clock_idle_sleep_event();
	/*
	 * Must be done before busmaster disable as we might need to
	 * access HPET !
	 */
	lapic_timer_state_broadcast(pr, cx, 1);

	kt1 = ktime_get_real();
	/*
	 * disable bus master
	 * bm_check implies we need ARB_DIS
	 * !bm_check implies we need cache flush
	 * bm_control implies whether we can do ARB_DIS
	 *
	 * That leaves a case where bm_check is set and bm_control is
	 * not set. In that case we cannot do much, we enter C3
	 * without doing anything.
	 */
	if (pr->flags.bm_check && pr->flags.bm_control) {
		raw_spin_lock(&c3_lock);
		c3_cpu_count++;
		/* Disable bus master arbitration when all CPUs are in C3 */
		if (c3_cpu_count == num_online_cpus())
			acpi_write_bit_register(ACPI_BITREG_ARB_DISABLE, 1);
		raw_spin_unlock(&c3_lock);
	} else if (!pr->flags.bm_check) {
		ACPI_FLUSH_CPU_CACHE();
	}

	acpi_idle_do_entry(cx);

	/* Re-enable bus master arbitration */
	if (pr->flags.bm_check && pr->flags.bm_control) {
		raw_spin_lock(&c3_lock);
		acpi_write_bit_register(ACPI_BITREG_ARB_DISABLE, 0);
		c3_cpu_count--;
		raw_spin_unlock(&c3_lock);
	}
	kt2 = ktime_get_real();
	idle_time_ns = ktime_to_ns(ktime_sub(kt2, kt1));
	idle_time = idle_time_ns;
	do_div(idle_time, NSEC_PER_USEC);

	/* Update device last_residency*/
	dev->last_residency = (int)idle_time;

	/* Tell the scheduler how much we idled: */
	sched_clock_idle_wakeup_event(idle_time_ns);

	local_irq_enable();
	if (cx->entry_method != ACPI_CSTATE_FFH)
		current_thread_info()->status |= TS_POLLING;

	lapic_timer_state_broadcast(pr, cx, 0);
	return index;
}

struct cpuidle_driver acpi_idle_driver = {
	.name =		"acpi_idle",
	.owner =	THIS_MODULE,
};

/**
 * acpi_processor_setup_cpuidle_cx - prepares and configures CPUIDLE
 * device i.e. per-cpu data
 *
 * @pr: the ACPI processor
 */
static int acpi_processor_setup_cpuidle_cx(struct acpi_processor *pr)
{
	int i, count = CPUIDLE_DRIVER_STATE_START;
	struct acpi_processor_cx *cx;
	struct cpuidle_state_usage *state_usage;
	struct cpuidle_device *dev = &pr->power.dev;

	if (!pr->flags.power_setup_done)
		return -EINVAL;

	if (pr->flags.power == 0) {
		return -EINVAL;
	}

	dev->cpu = pr->id;

	if (max_cstate == 0)
		max_cstate = 1;

	for (i = 1; i < ACPI_PROCESSOR_MAX_POWER && i <= max_cstate; i++) {
		cx = &pr->power.states[i];
		state_usage = &dev->states_usage[count];

		if (!cx->valid)
			continue;

#ifdef CONFIG_HOTPLUG_CPU
		if ((cx->type != ACPI_STATE_C1) && (num_online_cpus() > 1) &&
		    !pr->flags.has_cst &&
		    !(acpi_gbl_FADT.flags & ACPI_FADT_C2_MP_SUPPORTED))
			continue;
#endif

		cpuidle_set_statedata(state_usage, cx);

		count++;
		if (count == CPUIDLE_STATE_MAX)
			break;
	}

	dev->state_count = count;

	if (!count)
		return -EINVAL;

	return 0;
}

/**
 * acpi_processor_setup_cpuidle states- prepares and configures cpuidle
 * global state data i.e. idle routines
 *
 * @pr: the ACPI processor
 */
static int acpi_processor_setup_cpuidle_states(struct acpi_processor *pr)
{
	int i, count = CPUIDLE_DRIVER_STATE_START;
	struct acpi_processor_cx *cx;
	struct cpuidle_state *state;
	struct cpuidle_driver *drv = &acpi_idle_driver;

	if (!pr->flags.power_setup_done)
		return -EINVAL;

	if (pr->flags.power == 0)
		return -EINVAL;

	drv->safe_state_index = -1;
	for (i = 0; i < CPUIDLE_STATE_MAX; i++) {
		drv->states[i].name[0] = '\0';
		drv->states[i].desc[0] = '\0';
	}

	if (max_cstate == 0)
		max_cstate = 1;

	for (i = 1; i < ACPI_PROCESSOR_MAX_POWER && i <= max_cstate; i++) {
		cx = &pr->power.states[i];

		if (!cx->valid)
			continue;

#ifdef CONFIG_HOTPLUG_CPU
		if ((cx->type != ACPI_STATE_C1) && (num_online_cpus() > 1) &&
		    !pr->flags.has_cst &&
		    !(acpi_gbl_FADT.flags & ACPI_FADT_C2_MP_SUPPORTED))
			continue;
#endif

		state = &drv->states[count];
		snprintf(state->name, CPUIDLE_NAME_LEN, "C%d", i);
		strncpy(state->desc, cx->desc, CPUIDLE_DESC_LEN);
		state->exit_latency = cx->latency;
		state->target_residency = cx->latency * latency_factor;

		state->flags = 0;
		switch (cx->type) {
			case ACPI_STATE_C1:
			if (cx->entry_method == ACPI_CSTATE_FFH)
				state->flags |= CPUIDLE_FLAG_TIME_VALID;

			state->enter = acpi_idle_enter_c1;
			state->enter_dead = acpi_idle_play_dead;
			drv->safe_state_index = count;
			break;

			case ACPI_STATE_C2:
			state->flags |= CPUIDLE_FLAG_TIME_VALID;
			state->enter = acpi_idle_enter_simple;
			state->enter_dead = acpi_idle_play_dead;
			drv->safe_state_index = count;
			break;

			case ACPI_STATE_C3:
			state->flags |= CPUIDLE_FLAG_TIME_VALID;
			state->enter = pr->flags.bm_check ?
					acpi_idle_enter_bm :
					acpi_idle_enter_simple;
			break;
		}

		count++;
		if (count == CPUIDLE_STATE_MAX)
			break;
	}

	drv->state_count = count;

	if (!count)
		return -EINVAL;

	return 0;
}

int acpi_processor_hotplug(struct acpi_processor *pr)
{
	int ret = 0;

	if (disabled_by_idle_boot_param())
		return 0;

	if (!pr)
		return -EINVAL;

	if (nocst) {
		return -ENODEV;
	}

	if (!pr->flags.power_setup_done)
		return -ENODEV;

	cpuidle_pause_and_lock();
	cpuidle_disable_device(&pr->power.dev);
	acpi_processor_get_power_info(pr);
	if (pr->flags.power) {
		acpi_processor_setup_cpuidle_cx(pr);
		ret = cpuidle_enable_device(&pr->power.dev);
	}
	cpuidle_resume_and_unlock();

	return ret;
}

int acpi_processor_cst_has_changed(struct acpi_processor *pr)
{
	int cpu;
	struct acpi_processor *_pr;

	if (disabled_by_idle_boot_param())
		return 0;

	if (!pr)
		return -EINVAL;

	if (nocst)
		return -ENODEV;

	if (!pr->flags.power_setup_done)
		return -ENODEV;

	/*
	 * FIXME:  Design the ACPI notification to make it once per
	 * system instead of once per-cpu.  This condition is a hack
	 * to make the code that updates C-States be called once.
	 */

	if (pr->id == 0 && cpuidle_get_driver() == &acpi_idle_driver) {

		cpuidle_pause_and_lock();
		/* Protect against cpu-hotplug */
		get_online_cpus();

		/* Disable all cpuidle devices */
		for_each_online_cpu(cpu) {
			_pr = per_cpu(processors, cpu);
			if (!_pr || !_pr->flags.power_setup_done)
				continue;
			cpuidle_disable_device(&_pr->power.dev);
		}

		/* Populate Updated C-state information */
		acpi_processor_setup_cpuidle_states(pr);

		/* Enable all cpuidle devices */
		for_each_online_cpu(cpu) {
			_pr = per_cpu(processors, cpu);
			if (!_pr || !_pr->flags.power_setup_done)
				continue;
			acpi_processor_get_power_info(_pr);
			if (_pr->flags.power) {
				acpi_processor_setup_cpuidle_cx(_pr);
				cpuidle_enable_device(&_pr->power.dev);
			}
		}
		put_online_cpus();
		cpuidle_resume_and_unlock();
	}

	return 0;
}

static int acpi_processor_registered;

int __cpuinit acpi_processor_power_init(struct acpi_processor *pr,
			      struct acpi_device *device)
{
	acpi_status status = 0;
	int retval;
	static int first_run;

	if (disabled_by_idle_boot_param())
		return 0;

	if (!first_run) {
		dmi_check_system(processor_power_dmi_table);
		max_cstate = acpi_processor_cstate_check(max_cstate);
		if (max_cstate < ACPI_C_STATES_MAX)
			printk(KERN_NOTICE
			       "ACPI: processor limited to max C-state %d\n",
			       max_cstate);
		first_run++;
	}

	if (!pr)
		return -EINVAL;

	if (acpi_gbl_FADT.cst_control && !nocst) {
		status =
		    acpi_os_write_port(acpi_gbl_FADT.smi_command, acpi_gbl_FADT.cst_control, 8);
		if (ACPI_FAILURE(status)) {
			ACPI_EXCEPTION((AE_INFO, status,
					"Notifying BIOS of _CST ability failed"));
		}
	}

	acpi_processor_get_power_info(pr);
	pr->flags.power_setup_done = 1;

	/*
	 * Install the idle handler if processor power management is supported.
	 * Note that we use previously set idle handler will be used on
	 * platforms that only support C1.
	 */
	if (pr->flags.power) {
		/* Register acpi_idle_driver if not already registered */
		if (!acpi_processor_registered) {
			acpi_processor_setup_cpuidle_states(pr);
			retval = cpuidle_register_driver(&acpi_idle_driver);
			if (retval)
				return retval;
			printk(KERN_DEBUG "ACPI: %s registered with cpuidle\n",
					acpi_idle_driver.name);
		}
		/* Register per-cpu cpuidle_device. Cpuidle driver
		 * must already be registered before registering device
		 */
		acpi_processor_setup_cpuidle_cx(pr);
		retval = cpuidle_register_device(&pr->power.dev);
		if (retval) {
			if (acpi_processor_registered == 0)
				cpuidle_unregister_driver(&acpi_idle_driver);
			return retval;
		}
		acpi_processor_registered++;
	}
	return 0;
}

int acpi_processor_power_exit(struct acpi_processor *pr,
			      struct acpi_device *device)
{
	if (disabled_by_idle_boot_param())
		return 0;

	if (pr->flags.power) {
		cpuidle_unregister_device(&pr->power.dev);
		acpi_processor_registered--;
		if (acpi_processor_registered == 0)
			cpuidle_unregister_driver(&acpi_idle_driver);
	}

	pr->flags.power_setup_done = 0;
	return 0;
}<|MERGE_RESOLUTION|>--- conflicted
+++ resolved
@@ -221,13 +221,6 @@
 
 #endif
 
-<<<<<<< HEAD
-/*
- * Suspend / resume control
- */
-static int acpi_idle_suspend;
-=======
->>>>>>> 28c42c28
 static u32 saved_bm_rld;
 
 static void acpi_idle_bm_rld_save(void)
@@ -246,21 +239,13 @@
 
 int acpi_processor_suspend(struct device *dev)
 {
-	if (acpi_idle_suspend == 1)
-		return 0;
-
 	acpi_idle_bm_rld_save();
-	acpi_idle_suspend = 1;
 	return 0;
 }
 
 int acpi_processor_resume(struct device *dev)
 {
-	if (acpi_idle_suspend == 0)
-		return 0;
-
 	acpi_idle_bm_rld_restore();
-	acpi_idle_suspend = 0;
 	return 0;
 }
 
@@ -764,14 +749,6 @@
 
 	local_irq_disable();
 
-<<<<<<< HEAD
-	if (acpi_idle_suspend) {
-		local_irq_enable();
-		cpu_relax();
-		return -EBUSY;
-	}
-=======
->>>>>>> 28c42c28
 
 	lapic_timer_state_broadcast(pr, cx, 1);
 	kt1 = ktime_get_real();
@@ -841,14 +818,6 @@
 
 	local_irq_disable();
 
-<<<<<<< HEAD
-	if (acpi_idle_suspend) {
-		local_irq_enable();
-		cpu_relax();
-		return -EBUSY;
-	}
-=======
->>>>>>> 28c42c28
 
 	if (cx->entry_method != ACPI_CSTATE_FFH) {
 		current_thread_info()->status &= ~TS_POLLING;
@@ -931,8 +900,7 @@
 						drv, drv->safe_state_index);
 		} else {
 			local_irq_disable();
-			if (!acpi_idle_suspend)
-				acpi_safe_halt();
+			acpi_safe_halt();
 			local_irq_enable();
 			return -EBUSY;
 		}
@@ -940,14 +908,6 @@
 
 	local_irq_disable();
 
-<<<<<<< HEAD
-	if (acpi_idle_suspend) {
-		local_irq_enable();
-		cpu_relax();
-		return -EBUSY;
-	}
-=======
->>>>>>> 28c42c28
 
 	if (cx->entry_method != ACPI_CSTATE_FFH) {
 		current_thread_info()->status &= ~TS_POLLING;
