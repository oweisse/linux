/*
 * Copyright (C) 2016 Texas Instruments
 * Author: Jyri Sarha <jsarha@ti.com>
 *
 * This program is free software; you can redistribute it and/or modify it
 * under the terms of the GNU General Public License version 2 as published by
 * the Free Software Foundation.
 *
 */

#include <linux/delay.h>
#include <linux/fwnode.h>
#include <linux/gpio/consumer.h>
#include <linux/irq.h>
#include <linux/module.h>
#include <linux/of_graph.h>
#include <linux/platform_device.h>
#include <linux/i2c.h>

#include <drm/drmP.h>
#include <drm/drm_atomic_helper.h>
#include <drm/drm_crtc.h>
#include <drm/drm_probe_helper.h>

#define HOTPLUG_DEBOUNCE_MS		1100

struct tfp410 {
	struct drm_bridge	bridge;
	struct drm_connector	connector;
	unsigned int		connector_type;

	u32			bus_format;
	struct i2c_adapter	*ddc;
	struct gpio_desc	*hpd;
	int			hpd_irq;
	struct delayed_work	hpd_work;
	struct gpio_desc	*powerdown;

	struct drm_bridge_timings timings;

	struct device *dev;
};

static inline struct tfp410 *
drm_bridge_to_tfp410(struct drm_bridge *bridge)
{
	return container_of(bridge, struct tfp410, bridge);
}

static inline struct tfp410 *
drm_connector_to_tfp410(struct drm_connector *connector)
{
	return container_of(connector, struct tfp410, connector);
}

static int tfp410_get_modes(struct drm_connector *connector)
{
	struct tfp410 *dvi = drm_connector_to_tfp410(connector);
	struct edid *edid;
	int ret;

	if (!dvi->ddc)
		goto fallback;

	edid = drm_get_edid(connector, dvi->ddc);
	if (!edid) {
		DRM_INFO("EDID read failed. Fallback to standard modes\n");
		goto fallback;
	}

	drm_connector_update_edid_property(connector, edid);

	return drm_add_edid_modes(connector, edid);
fallback:
	/* No EDID, fallback on the XGA standard modes */
	ret = drm_add_modes_noedid(connector, 1920, 1200);

	/* And prefer a mode pretty much anything can handle */
	drm_set_preferred_mode(connector, 1024, 768);

	return ret;
}

static const struct drm_connector_helper_funcs tfp410_con_helper_funcs = {
	.get_modes	= tfp410_get_modes,
};

static enum drm_connector_status
tfp410_connector_detect(struct drm_connector *connector, bool force)
{
	struct tfp410 *dvi = drm_connector_to_tfp410(connector);

	if (dvi->hpd) {
		if (gpiod_get_value_cansleep(dvi->hpd))
			return connector_status_connected;
		else
			return connector_status_disconnected;
	}

	if (dvi->ddc) {
		if (drm_probe_ddc(dvi->ddc))
			return connector_status_connected;
		else
			return connector_status_disconnected;
	}

	return connector_status_unknown;
}

static const struct drm_connector_funcs tfp410_con_funcs = {
	.detect			= tfp410_connector_detect,
	.fill_modes		= drm_helper_probe_single_connector_modes,
	.destroy		= drm_connector_cleanup,
	.reset			= drm_atomic_helper_connector_reset,
	.atomic_duplicate_state	= drm_atomic_helper_connector_duplicate_state,
	.atomic_destroy_state	= drm_atomic_helper_connector_destroy_state,
};

static int tfp410_attach(struct drm_bridge *bridge)
{
	struct tfp410 *dvi = drm_bridge_to_tfp410(bridge);
	int ret;

	if (!bridge->encoder) {
		dev_err(dvi->dev, "Missing encoder\n");
		return -ENODEV;
	}

	if (dvi->hpd_irq >= 0)
		dvi->connector.polled = DRM_CONNECTOR_POLL_HPD;
	else
		dvi->connector.polled = DRM_CONNECTOR_POLL_CONNECT | DRM_CONNECTOR_POLL_DISCONNECT;

	drm_connector_helper_add(&dvi->connector,
				 &tfp410_con_helper_funcs);
	ret = drm_connector_init(bridge->dev, &dvi->connector,
				 &tfp410_con_funcs, dvi->connector_type);
	if (ret) {
		dev_err(dvi->dev, "drm_connector_init() failed: %d\n", ret);
		return ret;
	}

	drm_display_info_set_bus_formats(&dvi->connector.display_info,
					 &dvi->bus_format, 1);

	drm_connector_attach_encoder(&dvi->connector,
					  bridge->encoder);

	return 0;
}

static void tfp410_enable(struct drm_bridge *bridge)
{
	struct tfp410 *dvi = drm_bridge_to_tfp410(bridge);

	gpiod_set_value_cansleep(dvi->powerdown, 0);
}

static void tfp410_disable(struct drm_bridge *bridge)
{
	struct tfp410 *dvi = drm_bridge_to_tfp410(bridge);

	gpiod_set_value_cansleep(dvi->powerdown, 1);
}

static const struct drm_bridge_funcs tfp410_bridge_funcs = {
	.attach		= tfp410_attach,
	.enable		= tfp410_enable,
	.disable	= tfp410_disable,
};

static void tfp410_hpd_work_func(struct work_struct *work)
{
	struct tfp410 *dvi;

	dvi = container_of(work, struct tfp410, hpd_work.work);

	if (dvi->bridge.dev)
		drm_helper_hpd_irq_event(dvi->bridge.dev);
}

static irqreturn_t tfp410_hpd_irq_thread(int irq, void *arg)
{
	struct tfp410 *dvi = arg;

	mod_delayed_work(system_wq, &dvi->hpd_work,
			msecs_to_jiffies(HOTPLUG_DEBOUNCE_MS));

	return IRQ_HANDLED;
}

static const struct drm_bridge_timings tfp410_default_timings = {
	.input_bus_flags = DRM_BUS_FLAG_PIXDATA_SAMPLE_POSEDGE
			 | DRM_BUS_FLAG_DE_HIGH,
	.setup_time_ps = 1200,
	.hold_time_ps = 1300,
};

static int tfp410_parse_timings(struct tfp410 *dvi, bool i2c)
{
	struct drm_bridge_timings *timings = &dvi->timings;
	struct device_node *ep;
	u32 pclk_sample = 0;
<<<<<<< HEAD
=======
	u32 bus_width = 24;
>>>>>>> debcd8f9
	s32 deskew = 0;

	/* Start with defaults. */
	*timings = tfp410_default_timings;

	if (i2c)
		/*
		 * In I2C mode timings are configured through the I2C interface.
		 * As the driver doesn't support I2C configuration yet, we just
		 * go with the defaults (BSEL=1, DSEL=1, DKEN=0, EDGE=1).
		 */
		return 0;

	/*
	 * In non-I2C mode, timings are configured through the BSEL, DSEL, DKEN
	 * and EDGE pins. They are specified in DT through endpoint properties
	 * and vendor-specific properties.
	 */
	ep = of_graph_get_endpoint_by_regs(dvi->dev->of_node, 0, 0);
	if (!ep)
		return -EINVAL;

	/* Get the sampling edge from the endpoint. */
	of_property_read_u32(ep, "pclk-sample", &pclk_sample);
<<<<<<< HEAD
=======
	of_property_read_u32(ep, "bus-width", &bus_width);
>>>>>>> debcd8f9
	of_node_put(ep);

	timings->input_bus_flags = DRM_BUS_FLAG_DE_HIGH;

	switch (pclk_sample) {
	case 0:
		timings->input_bus_flags |= DRM_BUS_FLAG_PIXDATA_SAMPLE_NEGEDGE
					 |  DRM_BUS_FLAG_SYNC_SAMPLE_NEGEDGE;
		break;
	case 1:
		timings->input_bus_flags |= DRM_BUS_FLAG_PIXDATA_SAMPLE_POSEDGE
					 |  DRM_BUS_FLAG_SYNC_SAMPLE_POSEDGE;
		break;
	default:
		return -EINVAL;
	}

<<<<<<< HEAD
=======
	switch (bus_width) {
	case 12:
		dvi->bus_format = MEDIA_BUS_FMT_RGB888_2X12_LE;
		break;
	case 24:
		dvi->bus_format = MEDIA_BUS_FMT_RGB888_1X24;
		break;
	default:
		return -EINVAL;
	}

>>>>>>> debcd8f9
	/* Get the setup and hold time from vendor-specific properties. */
	of_property_read_u32(dvi->dev->of_node, "ti,deskew", (u32 *)&deskew);
	if (deskew < -4 || deskew > 3)
		return -EINVAL;

	timings->setup_time_ps = min(0, 1200 - 350 * deskew);
	timings->hold_time_ps = min(0, 1300 + 350 * deskew);

	return 0;
}

static int tfp410_get_connector_properties(struct tfp410 *dvi)
{
	struct device_node *connector_node, *ddc_phandle;
	int ret = 0;

	/* port@1 is the connector node */
	connector_node = of_graph_get_remote_node(dvi->dev->of_node, 1, -1);
	if (!connector_node)
		return -ENODEV;

	if (of_device_is_compatible(connector_node, "hdmi-connector"))
		dvi->connector_type = DRM_MODE_CONNECTOR_HDMIA;
	else
		dvi->connector_type = DRM_MODE_CONNECTOR_DVID;

	dvi->hpd = fwnode_get_named_gpiod(&connector_node->fwnode,
					"hpd-gpios", 0, GPIOD_IN, "hpd");
	if (IS_ERR(dvi->hpd)) {
		ret = PTR_ERR(dvi->hpd);
		dvi->hpd = NULL;
		if (ret == -ENOENT)
			ret = 0;
		else
			goto fail;
	}

	ddc_phandle = of_parse_phandle(connector_node, "ddc-i2c-bus", 0);
	if (!ddc_phandle)
		goto fail;

	dvi->ddc = of_get_i2c_adapter_by_node(ddc_phandle);
	if (dvi->ddc)
		dev_info(dvi->dev, "Connector's ddc i2c bus found\n");
	else
		ret = -EPROBE_DEFER;

	of_node_put(ddc_phandle);

fail:
	of_node_put(connector_node);
	return ret;
}

static int tfp410_init(struct device *dev, bool i2c)
{
	struct tfp410 *dvi;
	int ret;

	if (!dev->of_node) {
		dev_err(dev, "device-tree data is missing\n");
		return -ENXIO;
	}

	dvi = devm_kzalloc(dev, sizeof(*dvi), GFP_KERNEL);
	if (!dvi)
		return -ENOMEM;
	dev_set_drvdata(dev, dvi);

	dvi->bridge.funcs = &tfp410_bridge_funcs;
	dvi->bridge.of_node = dev->of_node;
	dvi->bridge.timings = &dvi->timings;
	dvi->dev = dev;

	ret = tfp410_parse_timings(dvi, i2c);
	if (ret)
		goto fail;

	ret = tfp410_get_connector_properties(dvi);
	if (ret)
		goto fail;

	dvi->powerdown = devm_gpiod_get_optional(dev, "powerdown",
						 GPIOD_OUT_HIGH);
	if (IS_ERR(dvi->powerdown)) {
		dev_err(dev, "failed to parse powerdown gpio\n");
		return PTR_ERR(dvi->powerdown);
	}

<<<<<<< HEAD
	if (dvi->hpd) {
=======
	if (dvi->hpd)
		dvi->hpd_irq = gpiod_to_irq(dvi->hpd);
	else
		dvi->hpd_irq = -ENXIO;

	if (dvi->hpd_irq >= 0) {
>>>>>>> debcd8f9
		INIT_DELAYED_WORK(&dvi->hpd_work, tfp410_hpd_work_func);

		ret = devm_request_threaded_irq(dev, dvi->hpd_irq,
			NULL, tfp410_hpd_irq_thread, IRQF_TRIGGER_RISING |
			IRQF_TRIGGER_FALLING | IRQF_ONESHOT,
			"hdmi-hpd", dvi);
		if (ret) {
			DRM_ERROR("failed to register hpd interrupt\n");
			goto fail;
		}
	}

	drm_bridge_add(&dvi->bridge);

	return 0;
fail:
	i2c_put_adapter(dvi->ddc);
	if (dvi->hpd)
		gpiod_put(dvi->hpd);
	return ret;
}

static int tfp410_fini(struct device *dev)
{
	struct tfp410 *dvi = dev_get_drvdata(dev);

	cancel_delayed_work_sync(&dvi->hpd_work);

	drm_bridge_remove(&dvi->bridge);

	if (dvi->ddc)
		i2c_put_adapter(dvi->ddc);
	if (dvi->hpd)
		gpiod_put(dvi->hpd);

	return 0;
}

static int tfp410_probe(struct platform_device *pdev)
{
	return tfp410_init(&pdev->dev, false);
}

static int tfp410_remove(struct platform_device *pdev)
{
	return tfp410_fini(&pdev->dev);
}

static const struct of_device_id tfp410_match[] = {
	{ .compatible = "ti,tfp410" },
	{},
};
MODULE_DEVICE_TABLE(of, tfp410_match);

static struct platform_driver tfp410_platform_driver = {
	.probe	= tfp410_probe,
	.remove	= tfp410_remove,
	.driver	= {
		.name		= "tfp410-bridge",
		.of_match_table	= tfp410_match,
	},
};

#if IS_ENABLED(CONFIG_I2C)
/* There is currently no i2c functionality. */
static int tfp410_i2c_probe(struct i2c_client *client,
			    const struct i2c_device_id *id)
{
	int reg;

	if (!client->dev.of_node ||
	    of_property_read_u32(client->dev.of_node, "reg", &reg)) {
		dev_err(&client->dev,
			"Can't get i2c reg property from device-tree\n");
		return -ENXIO;
	}

	return tfp410_init(&client->dev, true);
}

static int tfp410_i2c_remove(struct i2c_client *client)
{
	return tfp410_fini(&client->dev);
}

static const struct i2c_device_id tfp410_i2c_ids[] = {
	{ "tfp410", 0 },
	{ }
};
MODULE_DEVICE_TABLE(i2c, tfp410_i2c_ids);

static struct i2c_driver tfp410_i2c_driver = {
	.driver = {
		.name	= "tfp410",
		.of_match_table = of_match_ptr(tfp410_match),
	},
	.id_table	= tfp410_i2c_ids,
	.probe		= tfp410_i2c_probe,
	.remove		= tfp410_i2c_remove,
};
#endif /* IS_ENABLED(CONFIG_I2C) */

static struct {
	uint i2c:1;
	uint platform:1;
}  tfp410_registered_driver;

static int __init tfp410_module_init(void)
{
	int ret;

#if IS_ENABLED(CONFIG_I2C)
	ret = i2c_add_driver(&tfp410_i2c_driver);
	if (ret)
		pr_err("%s: registering i2c driver failed: %d",
		       __func__, ret);
	else
		tfp410_registered_driver.i2c = 1;
#endif

	ret = platform_driver_register(&tfp410_platform_driver);
	if (ret)
		pr_err("%s: registering platform driver failed: %d",
		       __func__, ret);
	else
		tfp410_registered_driver.platform = 1;

	if (tfp410_registered_driver.i2c ||
	    tfp410_registered_driver.platform)
		return 0;

	return ret;
}
module_init(tfp410_module_init);

static void __exit tfp410_module_exit(void)
{
#if IS_ENABLED(CONFIG_I2C)
	if (tfp410_registered_driver.i2c)
		i2c_del_driver(&tfp410_i2c_driver);
#endif
	if (tfp410_registered_driver.platform)
		platform_driver_unregister(&tfp410_platform_driver);
}
module_exit(tfp410_module_exit);

MODULE_AUTHOR("Jyri Sarha <jsarha@ti.com>");
MODULE_DESCRIPTION("TI TFP410 DVI bridge driver");
MODULE_LICENSE("GPL");<|MERGE_RESOLUTION|>--- conflicted
+++ resolved
@@ -201,10 +201,7 @@
 	struct drm_bridge_timings *timings = &dvi->timings;
 	struct device_node *ep;
 	u32 pclk_sample = 0;
-<<<<<<< HEAD
-=======
 	u32 bus_width = 24;
->>>>>>> debcd8f9
 	s32 deskew = 0;
 
 	/* Start with defaults. */
@@ -229,10 +226,7 @@
 
 	/* Get the sampling edge from the endpoint. */
 	of_property_read_u32(ep, "pclk-sample", &pclk_sample);
-<<<<<<< HEAD
-=======
 	of_property_read_u32(ep, "bus-width", &bus_width);
->>>>>>> debcd8f9
 	of_node_put(ep);
 
 	timings->input_bus_flags = DRM_BUS_FLAG_DE_HIGH;
@@ -250,8 +244,6 @@
 		return -EINVAL;
 	}
 
-<<<<<<< HEAD
-=======
 	switch (bus_width) {
 	case 12:
 		dvi->bus_format = MEDIA_BUS_FMT_RGB888_2X12_LE;
@@ -263,7 +255,6 @@
 		return -EINVAL;
 	}
 
->>>>>>> debcd8f9
 	/* Get the setup and hold time from vendor-specific properties. */
 	of_property_read_u32(dvi->dev->of_node, "ti,deskew", (u32 *)&deskew);
 	if (deskew < -4 || deskew > 3)
@@ -353,16 +344,12 @@
 		return PTR_ERR(dvi->powerdown);
 	}
 
-<<<<<<< HEAD
-	if (dvi->hpd) {
-=======
 	if (dvi->hpd)
 		dvi->hpd_irq = gpiod_to_irq(dvi->hpd);
 	else
 		dvi->hpd_irq = -ENXIO;
 
 	if (dvi->hpd_irq >= 0) {
->>>>>>> debcd8f9
 		INIT_DELAYED_WORK(&dvi->hpd_work, tfp410_hpd_work_func);
 
 		ret = devm_request_threaded_irq(dev, dvi->hpd_irq,
