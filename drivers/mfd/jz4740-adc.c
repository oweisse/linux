/*
 * Copyright (C) 2009-2010, Lars-Peter Clausen <lars@metafoo.de>
 * JZ4740 SoC ADC driver
 *
 * This program is free software; you can redistribute it and/or modify it
 * under  the terms of the GNU General  Public License as published by the
 * Free Software Foundation;  either version 2 of the License, or (at your
 * option) any later version.
 *
 * You should have received a copy of the GNU General Public License along
 * with this program; if not, write to the Free Software Foundation, Inc.,
 * 675 Mass Ave, Cambridge, MA 02139, USA.
 *
 * This driver synchronizes access to the JZ4740 ADC core between the
 * JZ4740 battery and hwmon drivers.
 */

#include <linux/err.h>
#include <linux/irq.h>
#include <linux/interrupt.h>
#include <linux/kernel.h>
#include <linux/module.h>
#include <linux/platform_device.h>
#include <linux/slab.h>
#include <linux/spinlock.h>

#include <linux/clk.h>
#include <linux/mfd/core.h>

#include <linux/jz4740-adc.h>


#define JZ_REG_ADC_ENABLE	0x00
#define JZ_REG_ADC_CFG		0x04
#define JZ_REG_ADC_CTRL		0x08
#define JZ_REG_ADC_STATUS	0x0c

#define JZ_REG_ADC_TOUCHSCREEN_BASE	0x10
#define JZ_REG_ADC_BATTERY_BASE	0x1c
#define JZ_REG_ADC_HWMON_BASE	0x20

#define JZ_ADC_ENABLE_TOUCH	BIT(2)
#define JZ_ADC_ENABLE_BATTERY	BIT(1)
#define JZ_ADC_ENABLE_ADCIN	BIT(0)

enum {
	JZ_ADC_IRQ_ADCIN = 0,
	JZ_ADC_IRQ_BATTERY,
	JZ_ADC_IRQ_TOUCH,
	JZ_ADC_IRQ_PENUP,
	JZ_ADC_IRQ_PENDOWN,
};

struct jz4740_adc {
	struct resource *mem;
	void __iomem *base;

	int irq;
	struct irq_chip_generic *gc;

	struct clk *clk;
	atomic_t clk_ref;

	spinlock_t lock;
};

static void jz4740_adc_irq_demux(unsigned int irq, struct irq_desc *desc)
{
	struct irq_chip_generic *gc = irq_desc_get_handler_data(desc);
	uint8_t status;
	unsigned int i;

	status = readb(gc->reg_base + JZ_REG_ADC_STATUS);

	for (i = 0; i < 5; ++i) {
		if (status & BIT(i))
			generic_handle_irq(gc->irq_base + i);
	}
}


/* Refcounting for the ADC clock is done in here instead of in the clock
 * framework, because it is the only clock which is shared between multiple
 * devices and thus is the only clock which needs refcounting */
static inline void jz4740_adc_clk_enable(struct jz4740_adc *adc)
{
	if (atomic_inc_return(&adc->clk_ref) == 1)
		clk_enable(adc->clk);
}

static inline void jz4740_adc_clk_disable(struct jz4740_adc *adc)
{
	if (atomic_dec_return(&adc->clk_ref) == 0)
		clk_disable(adc->clk);
}

static inline void jz4740_adc_set_enabled(struct jz4740_adc *adc, int engine,
	bool enabled)
{
	unsigned long flags;
	uint8_t val;

	spin_lock_irqsave(&adc->lock, flags);

	val = readb(adc->base + JZ_REG_ADC_ENABLE);
	if (enabled)
		val |= BIT(engine);
	else
		val &= ~BIT(engine);
	writeb(val, adc->base + JZ_REG_ADC_ENABLE);

	spin_unlock_irqrestore(&adc->lock, flags);
}

static int jz4740_adc_cell_enable(struct platform_device *pdev)
{
	struct jz4740_adc *adc = dev_get_drvdata(pdev->dev.parent);

	jz4740_adc_clk_enable(adc);
	jz4740_adc_set_enabled(adc, pdev->id, true);

	return 0;
}

static int jz4740_adc_cell_disable(struct platform_device *pdev)
{
	struct jz4740_adc *adc = dev_get_drvdata(pdev->dev.parent);

	jz4740_adc_set_enabled(adc, pdev->id, false);
	jz4740_adc_clk_disable(adc);

	return 0;
}

int jz4740_adc_set_config(struct device *dev, uint32_t mask, uint32_t val)
{
	struct jz4740_adc *adc = dev_get_drvdata(dev);
	unsigned long flags;
	uint32_t cfg;

	if (!adc)
		return -ENODEV;

	spin_lock_irqsave(&adc->lock, flags);

	cfg = readl(adc->base + JZ_REG_ADC_CFG);

	cfg &= ~mask;
	cfg |= val;

	writel(cfg, adc->base + JZ_REG_ADC_CFG);

	spin_unlock_irqrestore(&adc->lock, flags);

	return 0;
}
EXPORT_SYMBOL_GPL(jz4740_adc_set_config);

static struct resource jz4740_hwmon_resources[] = {
	{
		.start = JZ_ADC_IRQ_ADCIN,
		.flags = IORESOURCE_IRQ,
	},
	{
		.start	= JZ_REG_ADC_HWMON_BASE,
		.end	= JZ_REG_ADC_HWMON_BASE + 3,
		.flags	= IORESOURCE_MEM,
	},
};

static struct resource jz4740_battery_resources[] = {
	{
		.start = JZ_ADC_IRQ_BATTERY,
		.flags = IORESOURCE_IRQ,
	},
	{
		.start	= JZ_REG_ADC_BATTERY_BASE,
		.end	= JZ_REG_ADC_BATTERY_BASE + 3,
		.flags	= IORESOURCE_MEM,
	},
};

const struct mfd_cell jz4740_adc_cells[] = {
	{
		.id = 0,
		.name = "jz4740-hwmon",
		.num_resources = ARRAY_SIZE(jz4740_hwmon_resources),
		.resources = jz4740_hwmon_resources,

		.enable = jz4740_adc_cell_enable,
		.disable = jz4740_adc_cell_disable,
	},
	{
		.id = 1,
		.name = "jz4740-battery",
		.num_resources = ARRAY_SIZE(jz4740_battery_resources),
		.resources = jz4740_battery_resources,

		.enable = jz4740_adc_cell_enable,
		.disable = jz4740_adc_cell_disable,
	},
};

static int __devinit jz4740_adc_probe(struct platform_device *pdev)
{
	struct irq_chip_generic *gc;
	struct irq_chip_type *ct;
	struct jz4740_adc *adc;
	struct resource *mem_base;
	int ret;
	int irq_base;

	adc = kmalloc(sizeof(*adc), GFP_KERNEL);
	if (!adc) {
		dev_err(&pdev->dev, "Failed to allocate driver structure\n");
		return -ENOMEM;
	}

	adc->irq = platform_get_irq(pdev, 0);
	if (adc->irq < 0) {
		ret = adc->irq;
		dev_err(&pdev->dev, "Failed to get platform irq: %d\n", ret);
		goto err_free;
	}

	irq_base = platform_get_irq(pdev, 1);
	if (irq_base < 0) {
		ret = irq_base;
		dev_err(&pdev->dev, "Failed to get irq base: %d\n", ret);
		goto err_free;
	}

	mem_base = platform_get_resource(pdev, IORESOURCE_MEM, 0);
	if (!mem_base) {
		ret = -ENOENT;
		dev_err(&pdev->dev, "Failed to get platform mmio resource\n");
		goto err_free;
	}

	/* Only request the shared registers for the MFD driver */
	adc->mem = request_mem_region(mem_base->start, JZ_REG_ADC_STATUS,
					pdev->name);
	if (!adc->mem) {
		ret = -EBUSY;
		dev_err(&pdev->dev, "Failed to request mmio memory region\n");
		goto err_free;
	}

	adc->base = ioremap_nocache(adc->mem->start, resource_size(adc->mem));
	if (!adc->base) {
		ret = -EBUSY;
		dev_err(&pdev->dev, "Failed to ioremap mmio memory\n");
		goto err_release_mem_region;
	}

	adc->clk = clk_get(&pdev->dev, "adc");
	if (IS_ERR(adc->clk)) {
		ret = PTR_ERR(adc->clk);
		dev_err(&pdev->dev, "Failed to get clock: %d\n", ret);
		goto err_iounmap;
	}

	spin_lock_init(&adc->lock);
	atomic_set(&adc->clk_ref, 0);

	platform_set_drvdata(pdev, adc);

	gc = irq_alloc_generic_chip("INTC", 1, irq_base, adc->base,
		handle_level_irq);

	ct = gc->chip_types;
	ct->regs.mask = JZ_REG_ADC_CTRL;
	ct->regs.ack = JZ_REG_ADC_STATUS;
	ct->chip.irq_mask = irq_gc_mask_set_bit;
	ct->chip.irq_unmask = irq_gc_mask_clr_bit;
<<<<<<< HEAD
	ct->chip.irq_ack = irq_gc_ack;
=======
	ct->chip.irq_ack = irq_gc_ack_set_bit;
>>>>>>> 3ee72ca9

	irq_setup_generic_chip(gc, IRQ_MSK(5), 0, 0, IRQ_NOPROBE | IRQ_LEVEL);

	adc->gc = gc;

	irq_set_handler_data(adc->irq, gc);
	irq_set_chained_handler(adc->irq, jz4740_adc_irq_demux);

	writeb(0x00, adc->base + JZ_REG_ADC_ENABLE);
	writeb(0xff, adc->base + JZ_REG_ADC_CTRL);

	ret = mfd_add_devices(&pdev->dev, 0, jz4740_adc_cells,
		ARRAY_SIZE(jz4740_adc_cells), mem_base, irq_base);
	if (ret < 0)
		goto err_clk_put;

	return 0;

err_clk_put:
	clk_put(adc->clk);
err_iounmap:
	platform_set_drvdata(pdev, NULL);
	iounmap(adc->base);
err_release_mem_region:
	release_mem_region(adc->mem->start, resource_size(adc->mem));
err_free:
	kfree(adc);

	return ret;
}

static int __devexit jz4740_adc_remove(struct platform_device *pdev)
{
	struct jz4740_adc *adc = platform_get_drvdata(pdev);

	mfd_remove_devices(&pdev->dev);

	irq_remove_generic_chip(adc->gc, IRQ_MSK(5), IRQ_NOPROBE | IRQ_LEVEL, 0);
	kfree(adc->gc);
	irq_set_handler_data(adc->irq, NULL);
	irq_set_chained_handler(adc->irq, NULL);

	iounmap(adc->base);
	release_mem_region(adc->mem->start, resource_size(adc->mem));

	clk_put(adc->clk);

	platform_set_drvdata(pdev, NULL);

	kfree(adc);

	return 0;
}

struct platform_driver jz4740_adc_driver = {
	.probe	= jz4740_adc_probe,
	.remove = __devexit_p(jz4740_adc_remove),
	.driver = {
		.name = "jz4740-adc",
		.owner = THIS_MODULE,
	},
};

static int __init jz4740_adc_init(void)
{
	return platform_driver_register(&jz4740_adc_driver);
}
module_init(jz4740_adc_init);

static void __exit jz4740_adc_exit(void)
{
	platform_driver_unregister(&jz4740_adc_driver);
}
module_exit(jz4740_adc_exit);

MODULE_DESCRIPTION("JZ4740 SoC ADC driver");
MODULE_AUTHOR("Lars-Peter Clausen <lars@metafoo.de>");
MODULE_LICENSE("GPL");
MODULE_ALIAS("platform:jz4740-adc");<|MERGE_RESOLUTION|>--- conflicted
+++ resolved
@@ -273,11 +273,7 @@
 	ct->regs.ack = JZ_REG_ADC_STATUS;
 	ct->chip.irq_mask = irq_gc_mask_set_bit;
 	ct->chip.irq_unmask = irq_gc_mask_clr_bit;
-<<<<<<< HEAD
-	ct->chip.irq_ack = irq_gc_ack;
-=======
 	ct->chip.irq_ack = irq_gc_ack_set_bit;
->>>>>>> 3ee72ca9
 
 	irq_setup_generic_chip(gc, IRQ_MSK(5), 0, 0, IRQ_NOPROBE | IRQ_LEVEL);
 
